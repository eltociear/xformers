# Copyright (c) Facebook, Inc. and its affiliates. All rights reserved.
#
# This source code is licensed under the BSD license found in the
# LICENSE file in the root directory of this source tree.


from dataclasses import replace
from typing import TYPE_CHECKING, Any, Optional, Set, Tuple

import torch

from ... import _is_triton_available

if TYPE_CHECKING or _is_triton_available():
    from ..._flash_attn.flash_attn_triton import (
        _flash_attn_backward,
        _flash_attn_forward,
    )

    triton_flash_backward = _flash_attn_backward
    triton_flash_forward = _flash_attn_forward
else:
    triton_flash_backward = None
    triton_flash_forward = None

from .common import (
    AttentionBwOpBase,
    AttentionFwOpBase,
    Context,
    Gradients,
    Inputs,
    LowerTriangularMask,
)


def _prepare_inputs(inp: Inputs) -> Inputs:
    attn_bias = inp.attn_bias
    if isinstance(attn_bias, torch.Tensor) and attn_bias.ndim == 3:
        B = inp.query.shape[0]
        h = attn_bias.shape[0] // B
        attn_bias = attn_bias.reshape(B, h, attn_bias.shape[1], attn_bias.shape[2])

    # Make sure that the last dimension is contiguous
    query, key, value = [
        x if x.stride(-1) == 1 else x.contiguous()
        for x in [inp.query, inp.key, inp.value]
    ]
    return replace(inp, attn_bias=attn_bias, query=query, key=key, value=value)


class FwOp(AttentionFwOpBase):
    OPERATOR = triton_flash_forward
    SUPPORTED_DEVICES = {"cuda"}
    SUPPORTED_DTYPES = {torch.half, torch.bfloat16}
    SUPPORTED_MAX_K = 128
    SUPPORTED_ATTN_BIAS_TYPES: Set[Any] = {
        type(None),
        LowerTriangularMask,
        # TODO: backwards accuracy is failing for a few cases, perhaps we want to disable this for now.
        # torch.Tensor,
    }
    SUPPORTS_DROPOUT = False
    SUPPORTS_CUSTOM_SCALE = True
    NAME = "tritonflashattF"

    @classmethod
    def info(cls):
        if cls.OPERATOR is None:
            return "not built"
        return "available"

    @classmethod
    def supports(cls, d: "Inputs") -> bool:
        if cls.OPERATOR is None:
            return False
        if not super(Op, cls).supports(d):
            return False
<<<<<<< HEAD
        return super(FwOp, cls).supports(d)
=======
        device_capability = torch.cuda.get_device_capability(d.device)
        return device_capability >= (7, 5)
>>>>>>> 9248ac8d

    @classmethod
    def apply(
        cls, inp: Inputs, needs_gradient: bool
    ) -> Tuple[torch.Tensor, Optional[Context]]:
        inp = _prepare_inputs(inp)

        out, lse, softmax_scale = triton_flash_forward(
            q=inp.query,
            k=inp.key,
            v=inp.value,
            bias=inp.attn_bias if isinstance(inp.attn_bias, torch.Tensor) else None,
            softmax_scale=inp.scale_float,
            causal=isinstance(inp.attn_bias, LowerTriangularMask),
        )
        return out, Context(lse=lse, out=out)


class BwOp(AttentionBwOpBase):
    OPERATOR = triton_flash_backward
    SUPPORTED_DEVICES = FwOp.SUPPORTED_DEVICES
    SUPPORTED_DTYPES = FwOp.SUPPORTED_DTYPES
    SUPPORTED_MAX_K = FwOp.SUPPORTED_MAX_K
    SUPPORTED_ATTN_BIAS_TYPES = FwOp.SUPPORTED_ATTN_BIAS_TYPES
    SUPPORTS_DROPOUT = FwOp.SUPPORTS_DROPOUT
    SUPPORTS_CUSTOM_SCALE = FwOp.SUPPORTS_CUSTOM_SCALE
    SUPPORTS_DIFFERENT_VALUE_EMBED = FwOp.SUPPORTS_DIFFERENT_VALUE_EMBED
    NAME = "tritonflashattB"

    @classmethod
    def supports(cls, d: "Inputs") -> bool:
        return cls.OPERATOR is not None and FwOp.supports(d)

    @classmethod
    def apply(cls, ctx: Context, inp: Inputs, grad: torch.Tensor) -> Gradients:
        inp = _prepare_inputs(inp)

        # Triton's autotune causes the Tensor._version to change, and so Pytorch autograd
        # does a memcpy. To avoid this we run in inference_mode, which doesn't track the version.
        with torch.inference_mode():
            grads = Gradients(
                dq=torch.empty_like(inp.query),
                dk=torch.empty_like(inp.key),
                dv=torch.empty_like(inp.value),
            )
            cls.OPERATOR(
                grad,
                inp.query,
                inp.key,
                inp.value,
                ctx.out,
                ctx.lse,
                grads.dq,
                grads.dk,
                grads.dv,
                bias=inp.attn_bias if isinstance(inp.attn_bias, torch.Tensor) else None,
                softmax_scale=inp.scale_float,
                causal=isinstance(inp.attn_bias, LowerTriangularMask),
            )
        return grads<|MERGE_RESOLUTION|>--- conflicted
+++ resolved
@@ -73,14 +73,10 @@
     def supports(cls, d: "Inputs") -> bool:
         if cls.OPERATOR is None:
             return False
-        if not super(Op, cls).supports(d):
+        if not super(FwOp, cls).supports(d):
             return False
-<<<<<<< HEAD
-        return super(FwOp, cls).supports(d)
-=======
         device_capability = torch.cuda.get_device_capability(d.device)
         return device_capability >= (7, 5)
->>>>>>> 9248ac8d
 
     @classmethod
     def apply(
